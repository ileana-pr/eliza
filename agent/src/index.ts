--- conflicted
+++ resolved
@@ -37,12 +37,9 @@
 import { createNodePlugin } from "@ai16z/plugin-node";
 import { solanaPlugin } from "@ai16z/plugin-solana";
 import { teePlugin } from "@ai16z/plugin-tee";
-<<<<<<< HEAD
 import { avalanchePlugin } from "@ai16z/plugin-avalanche";
 
 import buttplugPlugin from "@ai16z/plugin-buttplug";
-=======
->>>>>>> 5d763e09
 import Database from "better-sqlite3";
 import fs from "fs";
 import path from "path";
@@ -396,12 +393,9 @@
             getSecret(character, "COINBASE_PRIVATE_KEY")
                 ? [coinbaseMassPaymentsPlugin, tradePlugin]
                 : []),
-<<<<<<< HEAD
             getSecret(character, "AVALANCHE_PRIVATE_KEY") ? avalanchePlugin : null,
-=======
             getSecret(character, "WALLET_SECRET_SALT") ? teePlugin : null,
             getSecret(character, "ALCHEMY_API_KEY") ? goatPlugin : null,
->>>>>>> 5d763e09
         ].filter(Boolean),
         providers: [],
         actions: [],
